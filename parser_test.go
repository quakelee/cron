--- conflicted
+++ resolved
@@ -116,18 +116,13 @@
 	}
 }
 
-<<<<<<< HEAD
 func TestParseSchedule(t *testing.T) {
 	tokyo, _ := time.LoadLocation("Asia/Tokyo")
-=======
-func TestParse(t *testing.T) {
->>>>>>> b41be1df
 	entries := []struct {
 		expr     string
 		expected Schedule
 		err      string
 	}{
-<<<<<<< HEAD
 		{"0 5 * * * *", every5min(time.Local)},
 		{"5 * * * *", every5min(time.Local)},
 		{"TZ=UTC  0 5 * * * *", every5min(time.UTC)},
@@ -137,65 +132,6 @@
 		{"@midnight", midnight(time.Local)},
 		{"TZ=UTC  @midnight", midnight(time.UTC)},
 		{"TZ=Asia/Tokyo @midnight", midnight(tokyo)},
-=======
-		{
-			expr: "* 5 * * * *",
-			expected: &SpecSchedule{
-				Second: all(seconds),
-				Minute: 1 << 5,
-				Hour:   all(hours),
-				Dom:    all(dom),
-				Month:  all(months),
-				Dow:    all(dow),
-			},
-		},
-		{
-			expr: "* 5 j * * *",
-			err:  "Failed to parse int from",
-		},
-		{
-			expr:     "@every 5m",
-			expected: ConstantDelaySchedule{Delay: time.Duration(5) * time.Minute},
-		},
-		{
-			expr: "@every Xm",
-			err:  "Failed to parse duration",
-		},
-		{
-			expr: "@yearly",
-			expected: &SpecSchedule{
-				Second: 1 << seconds.min,
-				Minute: 1 << minutes.min,
-				Hour:   1 << hours.min,
-				Dom:    1 << dom.min,
-				Month:  1 << months.min,
-				Dow:    all(dow),
-			},
-		},
-		{
-			expr: "@annually",
-			expected: &SpecSchedule{
-				Second: 1 << seconds.min,
-				Minute: 1 << minutes.min,
-				Hour:   1 << hours.min,
-				Dom:    1 << dom.min,
-				Month:  1 << months.min,
-				Dow:    all(dow),
-			},
-		},
-		{
-			expr: "@unrecognized",
-			err:  "Unrecognized descriptor",
-		},
-		{
-			expr: "* * * *",
-			err:  "Expected 5 to 6 fields",
-		},
-		{
-			expr: "",
-			err:  "Empty spec string",
-		},
->>>>>>> b41be1df
 	}
 
 	for _, c := range entries {
@@ -245,11 +181,7 @@
 			t.Errorf("%s => unexpected error %v", c.expr, err)
 		}
 		if !reflect.DeepEqual(actual, c.expected) {
-<<<<<<< HEAD
 			t.Errorf("%s => (expected) %v != %v (actual)", c.expr, c.expected, actual)
-=======
-			t.Errorf("%s => expected %b, got %b", c.expr, c.expected, actual)
->>>>>>> b41be1df
 		}
 	}
 }
