--- conflicted
+++ resolved
@@ -11,41 +11,6 @@
 // for it to run.  This amount is just slightly larger than 1 second to
 // compensate for a few milliseconds of runtime.
 const OneSecond = 1*time.Second + 10*time.Millisecond
-<<<<<<< HEAD
-=======
-
-func TestFuncPanicRecovery(t *testing.T) {
-	cron := New()
-	cron.Start()
-	defer cron.Stop()
-	cron.AddFunc("* * * * * ?", func() { panic("YOLO") })
-
-	select {
-	case <-time.After(OneSecond):
-		return
-	}
-}
-
-type DummyJob struct{}
-
-func (d DummyJob) Run() {
-	panic("YOLO")
-}
-
-func TestJobPanicRecovery(t *testing.T) {
-	var job DummyJob
-
-	cron := New()
-	cron.Start()
-	defer cron.Stop()
-	cron.AddJob("* * * * * ?", job)
-
-	select {
-	case <-time.After(OneSecond):
-		return
-	}
-}
->>>>>>> b41be1df
 
 // Start and stop cron with no entries.
 func TestNoEntries(t *testing.T) {
@@ -54,11 +19,7 @@
 
 	select {
 	case <-time.After(OneSecond):
-<<<<<<< HEAD
-		t.FailNow()
-=======
-		t.Fatal("expected cron will be stopped immediately")
->>>>>>> b41be1df
+		t.FailNow()
 	case <-stop(cron):
 	}
 }
@@ -94,11 +55,7 @@
 	// Give cron 2 seconds to run our job (which is always activated).
 	select {
 	case <-time.After(OneSecond):
-<<<<<<< HEAD
-		t.FailNow()
-=======
-		t.Fatal("expected job runs")
->>>>>>> b41be1df
+		t.FailNow()
 	case <-wait(wg):
 	}
 }
@@ -115,16 +72,11 @@
 
 	select {
 	case <-time.After(OneSecond):
-<<<<<<< HEAD
-		t.FailNow()
-=======
-		t.Fatal("expected job runs")
->>>>>>> b41be1df
-	case <-wait(wg):
-	}
-}
-
-<<<<<<< HEAD
+		t.FailNow()
+	case <-wait(wg):
+	}
+}
+
 // Add a job, remove a job, start cron, expect nothing runs.
 func TestRemoveBeforeRunning(t *testing.T) {
 	wg := &sync.WaitGroup{}
@@ -159,20 +111,6 @@
 	case <-time.After(OneSecond):
 	case <-wait(wg):
 		t.FailNow()
-=======
-// Test for #34. Adding a job after calling start results in multiple job invocations
-func TestAddWhileRunningWithDelay(t *testing.T) {
-	cron := New()
-	cron.Start()
-	defer cron.Stop()
-	time.Sleep(5 * time.Second)
-	var calls = 0
-	cron.AddFunc("* * * * * *", func() { calls += 1 })
-
-	<-time.After(OneSecond)
-	if calls != 1 {
-		t.Errorf("called %d times, expected 1\n", calls)
->>>>>>> b41be1df
 	}
 }
 
@@ -195,11 +133,7 @@
 	// Even though Entries was called, the cron should fire at the 2 second mark.
 	select {
 	case <-time.After(OneSecond):
-<<<<<<< HEAD
-		t.FailNow()
-=======
-		t.Error("expected job runs at 2 second mark")
->>>>>>> b41be1df
+		t.FailNow()
 	case <-wait(wg):
 	}
 
@@ -228,11 +162,7 @@
 
 	select {
 	case <-time.After(OneSecond):
-<<<<<<< HEAD
-		t.FailNow()
-=======
-		t.Error("expected job run in proper order")
->>>>>>> b41be1df
+		t.FailNow()
 	case <-wait(wg):
 	}
 }
@@ -252,11 +182,7 @@
 
 	select {
 	case <-time.After(2 * OneSecond):
-<<<<<<< HEAD
-		t.FailNow()
-=======
-		t.Error("expected job fires 2 times")
->>>>>>> b41be1df
+		t.FailNow()
 	case <-wait(wg):
 	}
 }
@@ -278,11 +204,7 @@
 
 	select {
 	case <-time.After(2 * OneSecond):
-<<<<<<< HEAD
-		t.FailNow()
-=======
-		t.Error("expected job fires 2 times")
->>>>>>> b41be1df
+		t.FailNow()
 	case <-wait(wg):
 	}
 }
@@ -302,40 +224,8 @@
 	defer cron.Stop()
 
 	select {
-<<<<<<< HEAD
-	case <-time.After(OneSecond):
-		t.FailNow()
-=======
-	case <-time.After(OneSecond * 2):
-		t.Error("expected job fires 2 times")
-	case <-wait(wg):
-	}
-}
-
-// Test that the cron is run in the given time zone (as opposed to local).
-func TestNonLocalTimezone(t *testing.T) {
-	wg := &sync.WaitGroup{}
-	wg.Add(2)
-
-	loc, err := time.LoadLocation("Atlantic/Cape_Verde")
-	if err != nil {
-		fmt.Printf("Failed to load time zone Atlantic/Cape_Verde: %+v", err)
-		t.Fail()
-	}
-
-	now := time.Now().In(loc)
-	spec := fmt.Sprintf("%d,%d %d %d %d %d ?",
-		now.Second()+1, now.Second()+2, now.Minute(), now.Hour(), now.Day(), now.Month())
-
-	cron := NewWithLocation(loc)
-	cron.AddFunc(spec, func() { wg.Done() })
-	cron.Start()
-	defer cron.Stop()
-
-	select {
-	case <-time.After(OneSecond * 2):
-		t.Error("expected job fires 2 times")
->>>>>>> b41be1df
+	case <-time.After(OneSecond):
+		t.FailNow()
 	case <-wait(wg):
 	}
 }
