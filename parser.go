package cron

import (
	"fmt"
	"math"
	"strconv"
	"strings"
	"time"
)

// Configuration options for creating a parser. Most options specify which
// fields should be included, while others enable features. If a field is not
// included the parser will assume a default value. These options do not change
// the order fields are parse in.
type ParseOption int

const (
	Second      ParseOption = 1 << iota // Seconds field, default 0
	Minute                              // Minutes field, default 0
	Hour                                // Hours field, default 0
	Dom                                 // Day of month field, default *
	Month                               // Month field, default *
	Dow                                 // Day of week field, default *
	DowOptional                         // Optional day of week field, default *
	Descriptor                          // Allow descriptors such as @monthly, @weekly, etc.
)

var places = []ParseOption{
	Second,
	Minute,
	Hour,
	Dom,
	Month,
	Dow,
}

var defaults = []string{
	"0",
	"0",
	"0",
	"*",
	"*",
	"*",
}

// A custom Parser that can be configured.
type Parser struct {
	options   ParseOption
	optionals int
}

// Creates a custom Parser with custom options.
//
//  // Standard parser without descriptors
//  specParser := NewParser(Minute | Hour | Dom | Month | Dow)
//  sched, err := specParser.Parse("0 0 15 */3 *")
//
//  // Same as above, just excludes time fields
//  subsParser := NewParser(Dom | Month | Dow)
//  sched, err := specParser.Parse("15 */3 *")
//
//  // Same as above, just makes Dow optional
//  subsParser := NewParser(Dom | Month | DowOptional)
//  sched, err := specParser.Parse("15 */3")
//
func NewParser(options ParseOption) Parser {
	optionals := 0
	if options&DowOptional > 0 {
		options |= Dow
		optionals++
	}
	return Parser{options, optionals}
}

// Parse returns a new crontab schedule representing the given spec.
// It returns a descriptive error if the spec is not valid.
// It accepts crontab specs and features configured by NewParser.
func (p Parser) Parse(spec string) (Schedule, error) {
	if len(spec) == 0 {
		return nil, fmt.Errorf("Empty spec string")
	}
	if spec[0] == '@' && p.options&Descriptor > 0 {
		return parseDescriptor(spec)
	}

<<<<<<< HEAD
	// Extract timezone if present
	var loc = time.Local
	if strings.HasPrefix(spec, "TZ=") {
		i := strings.Index(spec, " ")
		if loc, err = time.LoadLocation(spec[3:i]); err != nil {
			log.Panicf("Provided bad location %s: %v", spec[3:i], err)
		}
		spec = strings.TrimSpace(spec[i:])
	}

	// Handle named schedules (descriptors)
	if strings.HasPrefix(spec, "@") {
		return parseDescriptor(spec, loc), nil
=======
	// Figure out how many fields we need
	max := 0
	for _, place := range places {
		if p.options&place > 0 {
			max++
		}
>>>>>>> b41be1df
	}
	min := max - p.optionals

<<<<<<< HEAD
	// Split on whitespace.  We require 5 or 6 fields.
	// (second, optional) (minute) (hour) (day of month) (month) (day of week)
=======
	// Split fields on whitespace
>>>>>>> b41be1df
	fields := strings.Fields(spec)

	// Validate number of fields
	if count := len(fields); count < min || count > max {
		if min == max {
			return nil, fmt.Errorf("Expected exactly %d fields, found %d: %s", min, count, spec)
		}
		return nil, fmt.Errorf("Expected %d to %d fields, found %d: %s", min, max, count, spec)
	}

<<<<<<< HEAD
	// Add 0 for second field if necessary.
	if len(fields) == 5 {
		fields = append([]string{"0"}, fields...)
	}

	schedule := &SpecSchedule{
		Second:   getField(fields[0], seconds),
		Minute:   getField(fields[1], minutes),
		Hour:     getField(fields[2], hours),
		Dom:      getField(fields[3], dom),
		Month:    getField(fields[4], months),
		Dow:      getField(fields[5], dow),
		Location: loc,
=======
	// Fill in missing fields
	fields = expandFields(fields, p.options)

	var err error
	field := func(field string, r bounds) uint64 {
		if err != nil {
			return 0
		}
		var bits uint64
		bits, err = getField(field, r)
		return bits
	}

	var (
		second     = field(fields[0], seconds)
		minute     = field(fields[1], minutes)
		hour       = field(fields[2], hours)
		dayofmonth = field(fields[3], dom)
		month      = field(fields[4], months)
		dayofweek  = field(fields[5], dow)
	)
	if err != nil {
		return nil, err
	}

	return &SpecSchedule{
		Second: second,
		Minute: minute,
		Hour:   hour,
		Dom:    dayofmonth,
		Month:  month,
		Dow:    dayofweek,
	}, nil
}

func expandFields(fields []string, options ParseOption) []string {
	n := 0
	count := len(fields)
	expFields := make([]string, len(places))
	copy(expFields, defaults)
	for i, place := range places {
		if options&place > 0 {
			expFields[i] = fields[n]
			n++
		}
		if n == count {
			break
		}
>>>>>>> b41be1df
	}
	return expFields
}

var standardParser = NewParser(
	Minute | Hour | Dom | Month | Dow | Descriptor,
)

// ParseStandard returns a new crontab schedule representing the given standardSpec
// (https://en.wikipedia.org/wiki/Cron). It differs from Parse requiring to always
// pass 5 entries representing: minute, hour, day of month, month and day of week,
// in that order. It returns a descriptive error if the spec is not valid.
//
// It accepts
//   - Standard crontab specs, e.g. "* * * * ?"
//   - Descriptors, e.g. "@midnight", "@every 1h30m"
func ParseStandard(standardSpec string) (Schedule, error) {
	return standardParser.Parse(standardSpec)
}

var defaultParser = NewParser(
	Second | Minute | Hour | Dom | Month | DowOptional | Descriptor,
)

// Parse returns a new crontab schedule representing the given spec.
// It returns a descriptive error if the spec is not valid.
//
// It accepts
//   - Full crontab specs, e.g. "* * * * * ?"
//   - Descriptors, e.g. "@midnight", "@every 1h30m"
func Parse(spec string) (Schedule, error) {
	return defaultParser.Parse(spec)
}

// getField returns an Int with the bits set representing all of the times that
// the field represents or error parsing field value.  A "field" is a comma-separated
// list of "ranges".
func getField(field string, r bounds) (uint64, error) {
	var bits uint64
	ranges := strings.FieldsFunc(field, func(r rune) bool { return r == ',' })
	for _, expr := range ranges {
		bit, err := getRange(expr, r)
		if err != nil {
			return bits, err
		}
		bits |= bit
	}
	return bits, nil
}

// getRange returns the bits indicated by the given expression:
//   number | number "-" number [ "/" number ]
<<<<<<< HEAD
func getRange(expr string, r bounds) uint64 {
=======
// or error parsing range.
func getRange(expr string, r bounds) (uint64, error) {
>>>>>>> b41be1df
	var (
		start, end, step uint
		rangeAndStep     = strings.Split(expr, "/")
		lowAndHigh       = strings.Split(rangeAndStep[0], "-")
		singleDigit      = len(lowAndHigh) == 1
<<<<<<< HEAD
		extraStar        uint64
	)
	if lowAndHigh[0] == "*" || lowAndHigh[0] == "?" {
		start = r.min
		end = r.max
		extraStar = starBit
=======
		err              error
	)

	var extra uint64
	if lowAndHigh[0] == "*" || lowAndHigh[0] == "?" {
		start = r.min
		end = r.max
		extra = starBit
>>>>>>> b41be1df
	} else {
		start, err = parseIntOrName(lowAndHigh[0], r.names)
		if err != nil {
			return 0, err
		}
		switch len(lowAndHigh) {
		case 1:
			end = start
		case 2:
			end, err = parseIntOrName(lowAndHigh[1], r.names)
			if err != nil {
				return 0, err
			}
		default:
			return 0, fmt.Errorf("Too many hyphens: %s", expr)
		}
	}

	switch len(rangeAndStep) {
	case 1:
		step = 1
	case 2:
		step, err = mustParseInt(rangeAndStep[1])
		if err != nil {
			return 0, err
		}

		// Special handling: "N/step" means "N-max/step".
		if singleDigit {
			end = r.max
		}
	default:
		return 0, fmt.Errorf("Too many slashes: %s", expr)
	}

	if start < r.min {
		return 0, fmt.Errorf("Beginning of range (%d) below minimum (%d): %s", start, r.min, expr)
	}
	if end > r.max {
		return 0, fmt.Errorf("End of range (%d) above maximum (%d): %s", end, r.max, expr)
	}
	if start > end {
		return 0, fmt.Errorf("Beginning of range (%d) beyond end of range (%d): %s", start, end, expr)
	}
	if step == 0 {
		return 0, fmt.Errorf("Step of range should be a positive number: %s", expr)
	}

<<<<<<< HEAD
	return getBits(start, end, step) | extraStar
=======
	return getBits(start, end, step) | extra, nil
>>>>>>> b41be1df
}

// parseIntOrName returns the (possibly-named) integer contained in expr.
func parseIntOrName(expr string, names map[string]uint) (uint, error) {
	if names != nil {
		if namedInt, ok := names[strings.ToLower(expr)]; ok {
			return namedInt, nil
		}
	}
	return mustParseInt(expr)
}

// mustParseInt parses the given expression as an int or returns an error.
func mustParseInt(expr string) (uint, error) {
	num, err := strconv.Atoi(expr)
	if err != nil {
		return 0, fmt.Errorf("Failed to parse int from %s: %s", expr, err)
	}
	if num < 0 {
		return 0, fmt.Errorf("Negative number (%d) not allowed: %s", num, expr)
	}

	return uint(num), nil
}

// getBits sets all bits in the range [min, max], modulo the given step size.
func getBits(min, max, step uint) uint64 {
	var bits uint64

	// If step is 1, use shifts.
	if step == 1 {
		return ^(math.MaxUint64 << (max + 1)) & (math.MaxUint64 << min)
	}

	// Else, use a simple loop.
	for i := min; i <= max; i += step {
		bits |= 1 << i
	}
	return bits
}

// all returns all bits within the given bounds.  (plus the star bit)
func all(r bounds) uint64 {
	return getBits(r.min, r.max, 1) | starBit
}

<<<<<<< HEAD
// parseDescriptor returns a pre-defined schedule for the expression, or panics
// if none matches.
func parseDescriptor(spec string, loc *time.Location) Schedule {
	switch spec {
	case "@yearly", "@annually":
		return &SpecSchedule{
			Second:   1 << seconds.min,
			Minute:   1 << minutes.min,
			Hour:     1 << hours.min,
			Dom:      1 << dom.min,
			Month:    1 << months.min,
			Dow:      all(dow),
			Location: loc,
		}

	case "@monthly":
		return &SpecSchedule{
			Second:   1 << seconds.min,
			Minute:   1 << minutes.min,
			Hour:     1 << hours.min,
			Dom:      1 << dom.min,
			Month:    all(months),
			Dow:      all(dow),
			Location: loc,
		}

	case "@weekly":
		return &SpecSchedule{
			Second:   1 << seconds.min,
			Minute:   1 << minutes.min,
			Hour:     1 << hours.min,
			Dom:      all(dom),
			Month:    all(months),
			Dow:      1 << dow.min,
			Location: loc,
		}

	case "@daily", "@midnight":
		return &SpecSchedule{
			Second:   1 << seconds.min,
			Minute:   1 << minutes.min,
			Hour:     1 << hours.min,
			Dom:      all(dom),
			Month:    all(months),
			Dow:      all(dow),
			Location: loc,
		}

	case "@hourly":
		return &SpecSchedule{
			Second:   1 << seconds.min,
			Minute:   1 << minutes.min,
			Hour:     all(hours),
			Dom:      all(dom),
			Month:    all(months),
			Dow:      all(dow),
			Location: loc,
		}
=======
// parseDescriptor returns a predefined schedule for the expression, or error if none matches.
func parseDescriptor(descriptor string) (Schedule, error) {
	switch descriptor {
	case "@yearly", "@annually":
		return &SpecSchedule{
			Second: 1 << seconds.min,
			Minute: 1 << minutes.min,
			Hour:   1 << hours.min,
			Dom:    1 << dom.min,
			Month:  1 << months.min,
			Dow:    all(dow),
		}, nil

	case "@monthly":
		return &SpecSchedule{
			Second: 1 << seconds.min,
			Minute: 1 << minutes.min,
			Hour:   1 << hours.min,
			Dom:    1 << dom.min,
			Month:  all(months),
			Dow:    all(dow),
		}, nil

	case "@weekly":
		return &SpecSchedule{
			Second: 1 << seconds.min,
			Minute: 1 << minutes.min,
			Hour:   1 << hours.min,
			Dom:    all(dom),
			Month:  all(months),
			Dow:    1 << dow.min,
		}, nil

	case "@daily", "@midnight":
		return &SpecSchedule{
			Second: 1 << seconds.min,
			Minute: 1 << minutes.min,
			Hour:   1 << hours.min,
			Dom:    all(dom),
			Month:  all(months),
			Dow:    all(dow),
		}, nil

	case "@hourly":
		return &SpecSchedule{
			Second: 1 << seconds.min,
			Minute: 1 << minutes.min,
			Hour:   all(hours),
			Dom:    all(dom),
			Month:  all(months),
			Dow:    all(dow),
		}, nil
>>>>>>> b41be1df
	}

	const every = "@every "
	if strings.HasPrefix(descriptor, every) {
		duration, err := time.ParseDuration(descriptor[len(every):])
		if err != nil {
			return nil, fmt.Errorf("Failed to parse duration %s: %s", descriptor, err)
		}
		return Every(duration), nil
	}

	return nil, fmt.Errorf("Unrecognized descriptor: %s", descriptor)
}<|MERGE_RESOLUTION|>--- conflicted
+++ resolved
@@ -83,7 +83,6 @@
 		return parseDescriptor(spec)
 	}
 
-<<<<<<< HEAD
 	// Extract timezone if present
 	var loc = time.Local
 	if strings.HasPrefix(spec, "TZ=") {
@@ -97,23 +96,11 @@
 	// Handle named schedules (descriptors)
 	if strings.HasPrefix(spec, "@") {
 		return parseDescriptor(spec, loc), nil
-=======
-	// Figure out how many fields we need
-	max := 0
-	for _, place := range places {
-		if p.options&place > 0 {
-			max++
-		}
->>>>>>> b41be1df
 	}
 	min := max - p.optionals
 
-<<<<<<< HEAD
 	// Split on whitespace.  We require 5 or 6 fields.
 	// (second, optional) (minute) (hour) (day of month) (month) (day of week)
-=======
-	// Split fields on whitespace
->>>>>>> b41be1df
 	fields := strings.Fields(spec)
 
 	// Validate number of fields
@@ -124,7 +111,6 @@
 		return nil, fmt.Errorf("Expected %d to %d fields, found %d: %s", min, max, count, spec)
 	}
 
-<<<<<<< HEAD
 	// Add 0 for second field if necessary.
 	if len(fields) == 5 {
 		fields = append([]string{"0"}, fields...)
@@ -138,56 +124,6 @@
 		Month:    getField(fields[4], months),
 		Dow:      getField(fields[5], dow),
 		Location: loc,
-=======
-	// Fill in missing fields
-	fields = expandFields(fields, p.options)
-
-	var err error
-	field := func(field string, r bounds) uint64 {
-		if err != nil {
-			return 0
-		}
-		var bits uint64
-		bits, err = getField(field, r)
-		return bits
-	}
-
-	var (
-		second     = field(fields[0], seconds)
-		minute     = field(fields[1], minutes)
-		hour       = field(fields[2], hours)
-		dayofmonth = field(fields[3], dom)
-		month      = field(fields[4], months)
-		dayofweek  = field(fields[5], dow)
-	)
-	if err != nil {
-		return nil, err
-	}
-
-	return &SpecSchedule{
-		Second: second,
-		Minute: minute,
-		Hour:   hour,
-		Dom:    dayofmonth,
-		Month:  month,
-		Dow:    dayofweek,
-	}, nil
-}
-
-func expandFields(fields []string, options ParseOption) []string {
-	n := 0
-	count := len(fields)
-	expFields := make([]string, len(places))
-	copy(expFields, defaults)
-	for i, place := range places {
-		if options&place > 0 {
-			expFields[i] = fields[n]
-			n++
-		}
-		if n == count {
-			break
-		}
->>>>>>> b41be1df
 	}
 	return expFields
 }
@@ -240,34 +176,18 @@
 
 // getRange returns the bits indicated by the given expression:
 //   number | number "-" number [ "/" number ]
-<<<<<<< HEAD
 func getRange(expr string, r bounds) uint64 {
-=======
-// or error parsing range.
-func getRange(expr string, r bounds) (uint64, error) {
->>>>>>> b41be1df
 	var (
 		start, end, step uint
 		rangeAndStep     = strings.Split(expr, "/")
 		lowAndHigh       = strings.Split(rangeAndStep[0], "-")
 		singleDigit      = len(lowAndHigh) == 1
-<<<<<<< HEAD
 		extraStar        uint64
 	)
 	if lowAndHigh[0] == "*" || lowAndHigh[0] == "?" {
 		start = r.min
 		end = r.max
 		extraStar = starBit
-=======
-		err              error
-	)
-
-	var extra uint64
-	if lowAndHigh[0] == "*" || lowAndHigh[0] == "?" {
-		start = r.min
-		end = r.max
-		extra = starBit
->>>>>>> b41be1df
 	} else {
 		start, err = parseIntOrName(lowAndHigh[0], r.names)
 		if err != nil {
@@ -315,12 +235,7 @@
 	if step == 0 {
 		return 0, fmt.Errorf("Step of range should be a positive number: %s", expr)
 	}
-
-<<<<<<< HEAD
 	return getBits(start, end, step) | extraStar
-=======
-	return getBits(start, end, step) | extra, nil
->>>>>>> b41be1df
 }
 
 // parseIntOrName returns the (possibly-named) integer contained in expr.
@@ -367,7 +282,6 @@
 	return getBits(r.min, r.max, 1) | starBit
 }
 
-<<<<<<< HEAD
 // parseDescriptor returns a pre-defined schedule for the expression, or panics
 // if none matches.
 func parseDescriptor(spec string, loc *time.Location) Schedule {
@@ -426,60 +340,6 @@
 			Dow:      all(dow),
 			Location: loc,
 		}
-=======
-// parseDescriptor returns a predefined schedule for the expression, or error if none matches.
-func parseDescriptor(descriptor string) (Schedule, error) {
-	switch descriptor {
-	case "@yearly", "@annually":
-		return &SpecSchedule{
-			Second: 1 << seconds.min,
-			Minute: 1 << minutes.min,
-			Hour:   1 << hours.min,
-			Dom:    1 << dom.min,
-			Month:  1 << months.min,
-			Dow:    all(dow),
-		}, nil
-
-	case "@monthly":
-		return &SpecSchedule{
-			Second: 1 << seconds.min,
-			Minute: 1 << minutes.min,
-			Hour:   1 << hours.min,
-			Dom:    1 << dom.min,
-			Month:  all(months),
-			Dow:    all(dow),
-		}, nil
-
-	case "@weekly":
-		return &SpecSchedule{
-			Second: 1 << seconds.min,
-			Minute: 1 << minutes.min,
-			Hour:   1 << hours.min,
-			Dom:    all(dom),
-			Month:  all(months),
-			Dow:    1 << dow.min,
-		}, nil
-
-	case "@daily", "@midnight":
-		return &SpecSchedule{
-			Second: 1 << seconds.min,
-			Minute: 1 << minutes.min,
-			Hour:   1 << hours.min,
-			Dom:    all(dom),
-			Month:  all(months),
-			Dow:    all(dow),
-		}, nil
-
-	case "@hourly":
-		return &SpecSchedule{
-			Second: 1 << seconds.min,
-			Minute: 1 << minutes.min,
-			Hour:   all(hours),
-			Dom:    all(dom),
-			Month:  all(months),
-			Dow:    all(dow),
-		}, nil
->>>>>>> b41be1df
 	}
 
 	const every = "@every "
