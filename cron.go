<<<<<<< HEAD
// Package cron implements a cron spec parser and runner.
package cron

import (
	"errors"
	"log"
	"reflect"
=======
package cron

import (
	"log"
>>>>>>> b41be1df
	"runtime"
	"sort"
	"strconv"
	"time"
)

// Cron keeps track of any number of entries, invoking the associated func as
// specified by the schedule. It may be started, stopped, and the entries may
// be inspected while running.
type Cron struct {
	entries  []*Entry
	stop     chan struct{}
	add      chan *Entry
	remove   chan EntryID
	snapshot chan []Entry
	running  bool
<<<<<<< HEAD
	nextID   EntryID
=======
	ErrorLog *log.Logger
	location *time.Location
>>>>>>> b41be1df
}

// Job is an interface for submitted cron jobs.
type Job interface {
	Run()
}

// Schedule describes a job's duty cycle.
type Schedule interface {
	// Next returns the next activation time, later than the given time.
	// Next is invoked initially, and then each time the job is run.
	Next(time.Time) time.Time
}

// EntryID identifies an entry within a Cron instance
type EntryID int

// Entry consists of a schedule and the func to execute on that schedule.
type Entry struct {
	// ID is the cron-assigned ID of this entry, which may be used to look up a
	// snapshot or remove it.
	ID EntryID

	// Schedule on which this job should be run.
	Schedule Schedule

	// Next time the job will run, or the zero time if Cron has not been
	// started or this entry's schedule is unsatisfiable
	Next time.Time

	// Prev is the last time this job was run, or the zero time if never.
	Prev time.Time

	// Job is the thing to run when the Schedule is activated.
	Job Job
}

// Valid returns true if this is not the zero entry.
func (e Entry) Valid() bool { return e.ID != 0 }

// byTime is a wrapper for sorting the entry array by time
// (with zero time at the end).
type byTime []*Entry

func (s byTime) Len() int      { return len(s) }
func (s byTime) Swap(i, j int) { s[i], s[j] = s[j], s[i] }
func (s byTime) Less(i, j int) bool {
	// Two zero times should return false.
	// Otherwise, zero is "greater" than any other time.
	// (To sort it at the end of the list.)
	if s[i].Next.IsZero() {
		return false
	}
	if s[j].Next.IsZero() {
		return true
	}
	return s[i].Next.Before(s[j].Next)
}

// New returns a new Cron job runner, in the Local time zone.
func New() *Cron {
	return NewWithLocation(time.Now().Location())
}

// NewWithLocation returns a new Cron job runner.
func NewWithLocation(location *time.Location) *Cron {
	return &Cron{
		entries:  nil,
		add:      make(chan *Entry),
		stop:     make(chan struct{}),
		snapshot: make(chan []Entry),
		remove:   make(chan EntryID),
		running:  false,
		ErrorLog: nil,
		location: location,
	}
}

// FuncJob is a wrapper that turns a func() into a cron.Job
type FuncJob func()

// Run implemented Job's interface for FuncJob
func (f FuncJob) Run() { f() }

// FuncJobComplex is a wrapper that turns a func() with parameters into a cron.Job
type FuncJobComplex struct {
	function interface{}
	params   []interface{}
}

// Run implemented Job's interface for FuncJobComplex
func (fc FuncJobComplex) Run() {
	f := reflect.ValueOf(fc.function)
	in := make([]reflect.Value, len(fc.params))
	for k, param := range fc.params {
		in[k] = reflect.ValueOf(param)
	}
	f.Call(in)
}

// AddFunc adds a func to the Cron to be run on the given schedule.
func (c *Cron) AddFunc(spec string, cmd interface{}, params ...interface{}) (EntryID, error) {
	f := reflect.ValueOf(cmd)
	if len(params) != f.Type().NumIn() {
		var refP = reflect.ValueOf(cmd).Pointer()
		var refName = runtime.FuncForPC(refP).Name()
		var file, line = runtime.FuncForPC(refP).FileLine(runtime.FuncForPC(refP).Entry())
		log.Printf("the number of param is not adapted for function %v [ line: %v - file: %v ]", refName, line, file)
		return 0, errors.New("the number of param is not adapted for function " + refName + " [ line: " + strconv.FormatInt(int64(line), 10) + " - file: " + file + " ]")
	}
	return c.AddJob(spec, FuncJobComplex{cmd, params})
}

// AddJob adds a Job to the Cron to be run on the given schedule.
<<<<<<< HEAD
func (c *Cron) AddJob(spec string, cmd interface{}) (EntryID, error) {
=======
func (c *Cron) AddJob(spec string, cmd Job) error {
>>>>>>> b41be1df
	schedule, err := Parse(spec)
	if err != nil {
		return 0, err
	}
	switch converted := cmd.(type) {
	case Job:
		return c.Schedule(schedule, converted), nil
	case FuncJobComplex:
		return c.Schedule(schedule, converted), nil
	}
	return 0, errors.New("Unknown type")
}

// Schedule adds a Job to the Cron to be run on the given schedule.
func (c *Cron) Schedule(schedule Schedule, cmd Job) EntryID {
	c.nextID++
	entry := &Entry{
		ID:       c.nextID,
		Schedule: schedule,
		Job:      cmd,
	}
	if !c.running {
		c.entries = append(c.entries, entry)
	} else {
		c.add <- entry
	}
	return entry.ID
}

// Entries returns a snapshot of the cron entries.
func (c *Cron) Entries() []Entry {
	if c.running {
		c.snapshot <- nil
		return <-c.snapshot
	}
	return c.entrySnapshot()
}

<<<<<<< HEAD
// Entry returns a snapshot of the given entry, or nil if it couldn't be found.
func (c *Cron) Entry(id EntryID) Entry {
	for _, entry := range c.Entries() {
		if id == entry.ID {
			return entry
		}
	}
	return Entry{}
}

// Remove an entry from being run in the future.
func (c *Cron) Remove(id EntryID) {
	if c.running {
		c.remove <- id
	} else {
		c.removeEntry(id)
	}
}

// Start the cron scheduler in its own go-routine.
=======
// Location gets the time zone location
func (c *Cron) Location() *time.Location {
	return c.location
}

// Start the cron scheduler in its own go-routine, or no-op if already started.
>>>>>>> b41be1df
func (c *Cron) Start() {
	if c.running {
		return
	}
	c.running = true
	c.run()
}

<<<<<<< HEAD
// run the scheduler.. this is private just due to the need to synchronize
=======
// Run the cron scheduler, or no-op if already running.
func (c *Cron) Run() {
	if c.running {
		return
	}
	c.running = true
	c.run()
}

func (c *Cron) runWithRecovery(j Job) {
	defer func() {
		if r := recover(); r != nil {
			const size = 64 << 10
			buf := make([]byte, size)
			buf = buf[:runtime.Stack(buf, false)]
			c.logf("cron: panic running job: %v\n%s", r, buf)
		}
	}()
	j.Run()
}

// Run the scheduler. this is private just due to the need to synchronize
>>>>>>> b41be1df
// access to the 'running' state variable.
func (c *Cron) run() {
	// Figure out the next activation times for each entry.
	now := c.now()
	for _, entry := range c.entries {
		entry.Next = entry.Schedule.Next(now)
	}

	for {
		// Determine the next entry to run.
		sort.Sort(byTime(c.entries))

		var timer *time.Timer
		if len(c.entries) == 0 || c.entries[0].Next.IsZero() {
			// If there are no entries yet, just sleep - it still handles new entries
			// and stop requests.
			timer = time.NewTimer(100000 * time.Hour)
		} else {
			timer = time.NewTimer(c.entries[0].Next.Sub(now))
		}

		for {
			select {
			case now = <-timer.C:
				now = now.In(c.location)
				// Run every entry whose next time was less than now
				for _, e := range c.entries {
					if e.Next.After(now) || e.Next.IsZero() {
						break
					}
					go c.runWithRecovery(e.Job)
					e.Prev = e.Next
					e.Next = e.Schedule.Next(now)
				}

			case newEntry := <-c.add:
				timer.Stop()
				now = c.now()
				newEntry.Next = newEntry.Schedule.Next(now)
				c.entries = append(c.entries, newEntry)

			case <-c.snapshot:
				c.snapshot <- c.entrySnapshot()
				continue

<<<<<<< HEAD
		case id := <-c.remove:
			c.removeEntry(id)

		case <-c.stop:
			return
=======
			case <-c.stop:
				timer.Stop()
				return
			}

			break
>>>>>>> b41be1df
		}
	}
}

<<<<<<< HEAD
		now = time.Now().Local()
=======
// Logs an error to stderr or to the configured error log
func (c *Cron) logf(format string, args ...interface{}) {
	if c.ErrorLog != nil {
		c.ErrorLog.Printf(format, args...)
	} else {
		log.Printf(format, args...)
>>>>>>> b41be1df
	}
}

// Stop stops the cron scheduler if it is running; otherwise it does nothing.
func (c *Cron) Stop() {
	if !c.running {
		return
	}
	c.stop <- struct{}{}
	c.running = false
}

// entrySnapshot returns a copy of the current cron entry list.
func (c *Cron) entrySnapshot() []Entry {
	var entries = make([]Entry, len(c.entries))
	for i, e := range c.entries {
		entries[i] = *e
	}
	return entries
}

<<<<<<< HEAD
func (c *Cron) removeEntry(id EntryID) {
	var entries []*Entry
	for _, e := range c.entries {
		if e.ID != id {
			entries = append(entries, e)
		}
	}
	c.entries = entries
=======
// now returns current time in c location
func (c *Cron) now() time.Time {
	return time.Now().In(c.location)
>>>>>>> b41be1df
}<|MERGE_RESOLUTION|>--- conflicted
+++ resolved
@@ -1,4 +1,3 @@
-<<<<<<< HEAD
 // Package cron implements a cron spec parser and runner.
 package cron
 
@@ -6,12 +5,6 @@
 	"errors"
 	"log"
 	"reflect"
-=======
-package cron
-
-import (
-	"log"
->>>>>>> b41be1df
 	"runtime"
 	"sort"
 	"strconv"
@@ -28,12 +21,7 @@
 	remove   chan EntryID
 	snapshot chan []Entry
 	running  bool
-<<<<<<< HEAD
 	nextID   EntryID
-=======
-	ErrorLog *log.Logger
-	location *time.Location
->>>>>>> b41be1df
 }
 
 // Job is an interface for submitted cron jobs.
@@ -148,11 +136,7 @@
 }
 
 // AddJob adds a Job to the Cron to be run on the given schedule.
-<<<<<<< HEAD
 func (c *Cron) AddJob(spec string, cmd interface{}) (EntryID, error) {
-=======
-func (c *Cron) AddJob(spec string, cmd Job) error {
->>>>>>> b41be1df
 	schedule, err := Parse(spec)
 	if err != nil {
 		return 0, err
@@ -191,7 +175,6 @@
 	return c.entrySnapshot()
 }
 
-<<<<<<< HEAD
 // Entry returns a snapshot of the given entry, or nil if it couldn't be found.
 func (c *Cron) Entry(id EntryID) Entry {
 	for _, entry := range c.Entries() {
@@ -212,14 +195,6 @@
 }
 
 // Start the cron scheduler in its own go-routine.
-=======
-// Location gets the time zone location
-func (c *Cron) Location() *time.Location {
-	return c.location
-}
-
-// Start the cron scheduler in its own go-routine, or no-op if already started.
->>>>>>> b41be1df
 func (c *Cron) Start() {
 	if c.running {
 		return
@@ -228,32 +203,7 @@
 	c.run()
 }
 
-<<<<<<< HEAD
 // run the scheduler.. this is private just due to the need to synchronize
-=======
-// Run the cron scheduler, or no-op if already running.
-func (c *Cron) Run() {
-	if c.running {
-		return
-	}
-	c.running = true
-	c.run()
-}
-
-func (c *Cron) runWithRecovery(j Job) {
-	defer func() {
-		if r := recover(); r != nil {
-			const size = 64 << 10
-			buf := make([]byte, size)
-			buf = buf[:runtime.Stack(buf, false)]
-			c.logf("cron: panic running job: %v\n%s", r, buf)
-		}
-	}()
-	j.Run()
-}
-
-// Run the scheduler. this is private just due to the need to synchronize
->>>>>>> b41be1df
 // access to the 'running' state variable.
 func (c *Cron) run() {
 	// Figure out the next activation times for each entry.
@@ -299,34 +249,16 @@
 				c.snapshot <- c.entrySnapshot()
 				continue
 
-<<<<<<< HEAD
 		case id := <-c.remove:
 			c.removeEntry(id)
 
 		case <-c.stop:
 			return
-=======
-			case <-c.stop:
-				timer.Stop()
-				return
-			}
-
-			break
->>>>>>> b41be1df
-		}
-	}
-}
-
-<<<<<<< HEAD
+		}
+	}
+}
+
 		now = time.Now().Local()
-=======
-// Logs an error to stderr or to the configured error log
-func (c *Cron) logf(format string, args ...interface{}) {
-	if c.ErrorLog != nil {
-		c.ErrorLog.Printf(format, args...)
-	} else {
-		log.Printf(format, args...)
->>>>>>> b41be1df
 	}
 }
 
@@ -348,7 +280,6 @@
 	return entries
 }
 
-<<<<<<< HEAD
 func (c *Cron) removeEntry(id EntryID) {
 	var entries []*Entry
 	for _, e := range c.entries {
@@ -357,9 +288,4 @@
 		}
 	}
 	c.entries = entries
-=======
-// now returns current time in c location
-func (c *Cron) now() time.Time {
-	return time.Now().In(c.location)
->>>>>>> b41be1df
 }